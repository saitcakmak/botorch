#!/usr/bin/env python3
# Copyright (c) Facebook, Inc. and its affiliates.
#
# This source code is licensed under the MIT license found in the
# LICENSE file in the root directory of this source tree.

import warnings
from unittest import mock

import torch
from botorch import settings
from botorch.acquisition.monte_carlo import (
    MCAcquisitionFunction,
    qExpectedImprovement,
    qNoisyExpectedImprovement,
    qProbabilityOfImprovement,
    qSimpleRegret,
    qUpperConfidenceBound,
)
from botorch.exceptions import BotorchWarning, UnsupportedError
from botorch.sampling.samplers import IIDNormalSampler, SobolQMCNormalSampler
from botorch.utils.testing import BotorchTestCase, MockModel, MockPosterior


class DummyMCAcquisitionFunction(MCAcquisitionFunction):
    def forward(self, X):
        pass


class TestMCAcquisitionFunction(BotorchTestCase):
    def test_abstract_raises(self):
        with self.assertRaises(TypeError):
            MCAcquisitionFunction()
        # raise if model is multi-output, but no objective is given
        no = "botorch.utils.testing.MockModel.num_outputs"
        with mock.patch(no, new_callable=mock.PropertyMock) as mock_num_outputs:
            mock_num_outputs.return_value = 2
            mm = MockModel(MockPosterior())
            with self.assertRaises(UnsupportedError):
                DummyMCAcquisitionFunction(model=mm)


class TestQExpectedImprovement(BotorchTestCase):
    def test_q_expected_improvement(self):
        for dtype in (torch.float, torch.double):
            tkwargs = {"device": self.device, "dtype": dtype}
            # the event shape is `b x q x t` = 1 x 1 x 1
            samples = torch.zeros(1, 1, 1, **tkwargs)
            mm = MockModel(MockPosterior(samples=samples))
            # X is `q x d` = 1 x 1. X is a dummy and unused b/c of mocking
            X = torch.zeros(1, 1, **tkwargs)

            # basic test
            sampler = IIDNormalSampler(num_samples=2)
            acqf = qExpectedImprovement(model=mm, best_f=0, sampler=sampler)
            res = acqf(X)
            self.assertEqual(res.item(), 0.0)

            # test shifting best_f value
            acqf = qExpectedImprovement(model=mm, best_f=-1, sampler=sampler)
            res = acqf(X)
            self.assertEqual(res.item(), 1.0)

            # TODO: Test batched best_f, batched model, batched evaluation

            # basic test, no resample
            sampler = IIDNormalSampler(num_samples=2, seed=12345)
            acqf = qExpectedImprovement(model=mm, best_f=0, sampler=sampler)
            res = acqf(X)
            self.assertEqual(res.item(), 0.0)
            self.assertEqual(acqf.sampler.base_samples.shape, torch.Size([2, 1, 1, 1]))
            bs = acqf.sampler.base_samples.clone()
            res = acqf(X)
            self.assertTrue(torch.equal(acqf.sampler.base_samples, bs))

            # basic test, qmc, no resample
            sampler = SobolQMCNormalSampler(num_samples=2)
            acqf = qExpectedImprovement(model=mm, best_f=0, sampler=sampler)
            res = acqf(X)
            self.assertEqual(res.item(), 0.0)
            self.assertEqual(acqf.sampler.base_samples.shape, torch.Size([2, 1, 1, 1]))
            bs = acqf.sampler.base_samples.clone()
            acqf(X)
            self.assertTrue(torch.equal(acqf.sampler.base_samples, bs))

            # basic test, qmc, resample
            sampler = SobolQMCNormalSampler(num_samples=2, resample=True)
            acqf = qExpectedImprovement(model=mm, best_f=0, sampler=sampler)
            res = acqf(X)
            self.assertEqual(res.item(), 0.0)
            self.assertEqual(acqf.sampler.base_samples.shape, torch.Size([2, 1, 1, 1]))
            bs = acqf.sampler.base_samples.clone()
            acqf(X)
            self.assertFalse(torch.equal(acqf.sampler.base_samples, bs))

            # basic test for X_pending and warning
            acqf.set_X_pending()
            self.assertIsNone(acqf.X_pending)
            acqf.set_X_pending(None)
            self.assertIsNone(acqf.X_pending)
            acqf.set_X_pending(X)
            self.assertEqual(acqf.X_pending, X)
            mm._posterior._samples = torch.zeros(1, 2, 1, **tkwargs)
            res = acqf(X)
            X2 = torch.zeros(1, 1, 1, **tkwargs, requires_grad=True)
            with warnings.catch_warnings(record=True) as ws, settings.debug(True):
                acqf.set_X_pending(X2)
                self.assertEqual(acqf.X_pending, X2)
                self.assertEqual(len(ws), 1)
                self.assertTrue(issubclass(ws[-1].category, BotorchWarning))

<<<<<<< HEAD
        # test bad objective type
        obj = ScalarizedObjective(weights=torch.rand(2, **tkwargs))
        with self.assertRaises(UnsupportedError):
            qExpectedImprovement(model=mm, best_f=0, sampler=sampler, objective=obj)

=======
>>>>>>> 0ae7d051
    def test_q_expected_improvement_batch(self):
        for dtype in (torch.float, torch.double):
            # the event shape is `b x q x t` = 2 x 2 x 1
            samples = torch.zeros(2, 2, 1, device=self.device, dtype=dtype)
            samples[0, 0, 0] = 1.0
            mm = MockModel(MockPosterior(samples=samples))

            # X is a dummy and unused b/c of mocking
            X = torch.zeros(2, 2, 1, device=self.device, dtype=dtype)

            # test batch mode
            sampler = IIDNormalSampler(num_samples=2)
            acqf = qExpectedImprovement(model=mm, best_f=0, sampler=sampler)
            res = acqf(X)
            self.assertEqual(res[0].item(), 1.0)
            self.assertEqual(res[1].item(), 0.0)

            # test shifting best_f value
            acqf = qExpectedImprovement(model=mm, best_f=-1, sampler=sampler)
            res = acqf(X)
            self.assertEqual(res[0].item(), 2.0)
            self.assertEqual(res[1].item(), 1.0)

            # test batch mode, no resample
            sampler = IIDNormalSampler(num_samples=2, seed=12345)
            acqf = qExpectedImprovement(model=mm, best_f=0, sampler=sampler)
            res = acqf(X)  # 1-dim batch
            self.assertEqual(res[0].item(), 1.0)
            self.assertEqual(res[1].item(), 0.0)
            self.assertEqual(acqf.sampler.base_samples.shape, torch.Size([2, 1, 2, 1]))
            bs = acqf.sampler.base_samples.clone()
            acqf(X)
            self.assertTrue(torch.equal(acqf.sampler.base_samples, bs))
            res = acqf(X.expand(2, 2, 1))  # 2-dim batch
            self.assertEqual(res[0].item(), 1.0)
            self.assertEqual(res[1].item(), 0.0)
            # the base samples should have the batch dim collapsed
            self.assertEqual(acqf.sampler.base_samples.shape, torch.Size([2, 1, 2, 1]))
            bs = acqf.sampler.base_samples.clone()
            acqf(X.expand(2, 2, 1))
            self.assertTrue(torch.equal(acqf.sampler.base_samples, bs))

            # test batch mode, qmc, no resample
            sampler = SobolQMCNormalSampler(num_samples=2)
            acqf = qExpectedImprovement(model=mm, best_f=0, sampler=sampler)
            res = acqf(X)
            self.assertEqual(res[0].item(), 1.0)
            self.assertEqual(res[1].item(), 0.0)
            self.assertEqual(acqf.sampler.base_samples.shape, torch.Size([2, 1, 2, 1]))
            bs = acqf.sampler.base_samples.clone()
            acqf(X)
            self.assertTrue(torch.equal(acqf.sampler.base_samples, bs))

            # test batch mode, qmc, resample
            sampler = SobolQMCNormalSampler(num_samples=2, resample=True)
            acqf = qExpectedImprovement(model=mm, best_f=0, sampler=sampler)
            res = acqf(X)  # 1-dim batch
            self.assertEqual(res[0].item(), 1.0)
            self.assertEqual(res[1].item(), 0.0)
            self.assertEqual(acqf.sampler.base_samples.shape, torch.Size([2, 1, 2, 1]))
            bs = acqf.sampler.base_samples.clone()
            acqf(X)
            self.assertFalse(torch.equal(acqf.sampler.base_samples, bs))
            res = acqf(X.expand(2, 2, 1))  # 2-dim batch
            self.assertEqual(res[0].item(), 1.0)
            self.assertEqual(res[1].item(), 0.0)
            # the base samples should have the batch dim collapsed
            self.assertEqual(acqf.sampler.base_samples.shape, torch.Size([2, 1, 2, 1]))
            bs = acqf.sampler.base_samples.clone()
            acqf(X.expand(2, 2, 1))
            self.assertFalse(torch.equal(acqf.sampler.base_samples, bs))

    # TODO: Test different objectives (incl. constraints)


class TestQNoisyExpectedImprovement(BotorchTestCase):
    def test_q_noisy_expected_improvement(self):
        for dtype in (torch.float, torch.double):
            # the event shape is `b x q x t` = 1 x 2 x 1
            samples_noisy = torch.tensor([1.0, 0.0], device=self.device, dtype=dtype)
            samples_noisy = samples_noisy.view(1, 2, 1)
            # X_baseline is `q' x d` = 1 x 1
            X_baseline = torch.zeros(1, 1, device=self.device, dtype=dtype)
            mm_noisy = MockModel(MockPosterior(samples=samples_noisy))
            # X is `q x d` = 1 x 1
            X = torch.zeros(1, 1, device=self.device, dtype=dtype)

            # basic test
            sampler = IIDNormalSampler(num_samples=2)
            acqf = qNoisyExpectedImprovement(
                model=mm_noisy, X_baseline=X_baseline, sampler=sampler
            )
            res = acqf(X)
            self.assertEqual(res.item(), 1.0)

            # basic test, no resample
            sampler = IIDNormalSampler(num_samples=2, seed=12345)
            acqf = qNoisyExpectedImprovement(
                model=mm_noisy, X_baseline=X_baseline, sampler=sampler
            )
            res = acqf(X)
            self.assertEqual(res.item(), 1.0)
            self.assertEqual(acqf.sampler.base_samples.shape, torch.Size([2, 1, 2, 1]))
            bs = acqf.sampler.base_samples.clone()
            acqf(X)
            self.assertTrue(torch.equal(acqf.sampler.base_samples, bs))

            # basic test, qmc, no resample
            sampler = SobolQMCNormalSampler(num_samples=2)
            acqf = qNoisyExpectedImprovement(
                model=mm_noisy, X_baseline=X_baseline, sampler=sampler
            )
            res = acqf(X)
            self.assertEqual(res.item(), 1.0)
            self.assertEqual(acqf.sampler.base_samples.shape, torch.Size([2, 1, 2, 1]))
            bs = acqf.sampler.base_samples.clone()
            acqf(X)
            self.assertTrue(torch.equal(acqf.sampler.base_samples, bs))

            # basic test, qmc, resample
            sampler = SobolQMCNormalSampler(num_samples=2, resample=True, seed=12345)
            acqf = qNoisyExpectedImprovement(
                model=mm_noisy, X_baseline=X_baseline, sampler=sampler
            )
            res = acqf(X)
            self.assertEqual(res.item(), 1.0)
            self.assertEqual(acqf.sampler.base_samples.shape, torch.Size([2, 1, 2, 1]))
            bs = acqf.sampler.base_samples.clone()
            acqf(X)
            self.assertFalse(torch.equal(acqf.sampler.base_samples, bs))

            # basic test for X_pending and warning
            sampler = SobolQMCNormalSampler(num_samples=2)
            samples_noisy_pending = torch.tensor(
                [1.0, 0.0, 0.0], device=self.device, dtype=dtype
            )
            samples_noisy_pending = samples_noisy_pending.view(1, 3, 1)
            mm_noisy_pending = MockModel(MockPosterior(samples=samples_noisy_pending))
            acqf = qNoisyExpectedImprovement(
                model=mm_noisy_pending, X_baseline=X_baseline, sampler=sampler
            )
            acqf.set_X_pending()
            self.assertIsNone(acqf.X_pending)
            acqf.set_X_pending(None)
            self.assertIsNone(acqf.X_pending)
            acqf.set_X_pending(X)
            self.assertEqual(acqf.X_pending, X)
            res = acqf(X)
            X2 = torch.zeros(
                1, 1, 1, device=self.device, dtype=dtype, requires_grad=True
            )
            with warnings.catch_warnings(record=True) as ws, settings.debug(True):
                acqf.set_X_pending(X2)
                self.assertEqual(acqf.X_pending, X2)
                self.assertEqual(len(ws), 1)
                self.assertTrue(issubclass(ws[-1].category, BotorchWarning))

    def test_q_noisy_expected_improvement_batch(self):
        for dtype in (torch.float, torch.double):
            # the event shape is `b x q x t` = 2 x 3 x 1
            samples_noisy = torch.zeros(2, 3, 1, device=self.device, dtype=dtype)
            samples_noisy[0, 0, 0] = 1.0
            mm_noisy = MockModel(MockPosterior(samples=samples_noisy))
            # X is `q x d` = 1 x 1
            X = torch.zeros(2, 2, 1, device=self.device, dtype=dtype)
            X_baseline = torch.zeros(1, 1, device=self.device, dtype=dtype)

            # test batch mode
            sampler = IIDNormalSampler(num_samples=2)
            acqf = qNoisyExpectedImprovement(
                model=mm_noisy, X_baseline=X_baseline, sampler=sampler
            )
            res = acqf(X)
            self.assertEqual(res[0].item(), 1.0)
            self.assertEqual(res[1].item(), 0.0)

            # test batch mode, no resample
            sampler = IIDNormalSampler(num_samples=2, seed=12345)
            acqf = qNoisyExpectedImprovement(
                model=mm_noisy, X_baseline=X_baseline, sampler=sampler
            )
            res = acqf(X)  # 1-dim batch
            self.assertEqual(res[0].item(), 1.0)
            self.assertEqual(res[1].item(), 0.0)
            self.assertEqual(acqf.sampler.base_samples.shape, torch.Size([2, 1, 3, 1]))
            bs = acqf.sampler.base_samples.clone()
            acqf(X)
            self.assertTrue(torch.equal(acqf.sampler.base_samples, bs))
            res = acqf(X.expand(2, 2, 1))  # 2-dim batch
            self.assertEqual(res[0].item(), 1.0)
            self.assertEqual(res[1].item(), 0.0)
            # the base samples should have the batch dim collapsed
            self.assertEqual(acqf.sampler.base_samples.shape, torch.Size([2, 1, 3, 1]))
            bs = acqf.sampler.base_samples.clone()
            acqf(X.expand(2, 2, 1))
            self.assertTrue(torch.equal(acqf.sampler.base_samples, bs))

            # test batch mode, qmc, no resample
            sampler = SobolQMCNormalSampler(num_samples=2)
            acqf = qNoisyExpectedImprovement(
                model=mm_noisy, X_baseline=X_baseline, sampler=sampler
            )
            res = acqf(X)
            self.assertEqual(res[0].item(), 1.0)
            self.assertEqual(res[1].item(), 0.0)
            self.assertEqual(acqf.sampler.base_samples.shape, torch.Size([2, 1, 3, 1]))
            bs = acqf.sampler.base_samples.clone()
            acqf(X)
            self.assertTrue(torch.equal(acqf.sampler.base_samples, bs))

            # test X_pending w/ batch mode, qmc, resample
            sampler = SobolQMCNormalSampler(num_samples=2, resample=True, seed=12345)
            acqf = qNoisyExpectedImprovement(
                model=mm_noisy, X_baseline=X_baseline, sampler=sampler
            )
            res = acqf(X)  # 1-dim batch
            self.assertEqual(res[0].item(), 1.0)
            self.assertEqual(res[1].item(), 0.0)
            self.assertEqual(acqf.sampler.base_samples.shape, torch.Size([2, 1, 3, 1]))
            bs = acqf.sampler.base_samples.clone()
            acqf(X)
            self.assertFalse(torch.equal(acqf.sampler.base_samples, bs))
            res = acqf(X.expand(2, 2, 1))  # 2-dim batch
            self.assertEqual(res[0].item(), 1.0)
            self.assertEqual(res[1].item(), 0.0)
            # the base samples should have the batch dim collapsed
            self.assertEqual(acqf.sampler.base_samples.shape, torch.Size([2, 1, 3, 1]))
            bs = acqf.sampler.base_samples.clone()
            acqf(X.expand(2, 2, 1))
            self.assertFalse(torch.equal(acqf.sampler.base_samples, bs))

    def test_prune_baseline(self):
        no = "botorch.utils.testing.MockModel.num_outputs"
        prune = "botorch.acquisition.monte_carlo.prune_inferior_points"
        for dtype in (torch.float, torch.double):
            X_baseline = torch.zeros(1, 1, device=self.device, dtype=dtype)
            X_pruned = torch.rand(1, 1, device=self.device, dtype=dtype)
            with mock.patch(no, new_callable=mock.PropertyMock) as mock_num_outputs:
                mock_num_outputs.return_value = 1
                mm = MockModel(mock.Mock())
                with mock.patch(prune, return_value=X_pruned) as mock_prune:
                    acqf = qNoisyExpectedImprovement(
                        model=mm, X_baseline=X_baseline, prune_baseline=True
                    )
                mock_prune.assert_called_once()
                self.assertTrue(torch.equal(acqf.X_baseline, X_pruned))
                with mock.patch(prune, return_value=X_pruned) as mock_prune:
                    acqf = qNoisyExpectedImprovement(
                        model=mm,
                        X_baseline=X_baseline,
                        prune_baseline=True,
                        marginalize_dim=-3,
                    )
                    _, kwargs = mock_prune.call_args
                    self.assertEqual(kwargs["marginalize_dim"], -3)

    # TODO: Test different objectives (incl. constraints)


class TestQProbabilityOfImprovement(BotorchTestCase):
    def test_q_probability_of_improvement(self):
        for dtype in (torch.float, torch.double):
            # the event shape is `b x q x t` = 1 x 1 x 1
            samples = torch.zeros(1, 1, 1, device=self.device, dtype=dtype)
            mm = MockModel(MockPosterior(samples=samples))
            # X is `q x d` = 1 x 1. X is a dummy and unused b/c of mocking
            X = torch.zeros(1, 1, device=self.device, dtype=dtype)

            # basic test
            sampler = IIDNormalSampler(num_samples=2)
            acqf = qProbabilityOfImprovement(model=mm, best_f=0, sampler=sampler)
            res = acqf(X)
            self.assertEqual(res.item(), 0.5)

            # basic test, no resample
            sampler = IIDNormalSampler(num_samples=2, seed=12345)
            acqf = qProbabilityOfImprovement(model=mm, best_f=0, sampler=sampler)
            res = acqf(X)
            self.assertEqual(res.item(), 0.5)
            self.assertEqual(acqf.sampler.base_samples.shape, torch.Size([2, 1, 1, 1]))
            bs = acqf.sampler.base_samples.clone()
            res = acqf(X)
            self.assertTrue(torch.equal(acqf.sampler.base_samples, bs))

            # basic test, qmc, no resample
            sampler = SobolQMCNormalSampler(num_samples=2)
            acqf = qProbabilityOfImprovement(model=mm, best_f=0, sampler=sampler)
            res = acqf(X)
            self.assertEqual(res.item(), 0.5)
            self.assertEqual(acqf.sampler.base_samples.shape, torch.Size([2, 1, 1, 1]))
            bs = acqf.sampler.base_samples.clone()
            acqf(X)
            self.assertTrue(torch.equal(acqf.sampler.base_samples, bs))

            # basic test, qmc, resample
            sampler = SobolQMCNormalSampler(num_samples=2, resample=True)
            acqf = qProbabilityOfImprovement(model=mm, best_f=0, sampler=sampler)
            res = acqf(X)
            self.assertEqual(res.item(), 0.5)
            self.assertEqual(acqf.sampler.base_samples.shape, torch.Size([2, 1, 1, 1]))
            bs = acqf.sampler.base_samples.clone()
            acqf(X)
            self.assertFalse(torch.equal(acqf.sampler.base_samples, bs))

            # basic test for X_pending and warning
            acqf.set_X_pending()
            self.assertIsNone(acqf.X_pending)
            acqf.set_X_pending(None)
            self.assertIsNone(acqf.X_pending)
            acqf.set_X_pending(X)
            self.assertEqual(acqf.X_pending, X)
            mm._posterior._samples = mm._posterior._samples.expand(-1, 2, -1)
            res = acqf(X)
            X2 = torch.zeros(
                1, 1, 1, device=self.device, dtype=dtype, requires_grad=True
            )
            with warnings.catch_warnings(record=True) as ws, settings.debug(True):
                acqf.set_X_pending(X2)
                self.assertEqual(acqf.X_pending, X2)
                self.assertEqual(len(ws), 1)
                self.assertTrue(issubclass(ws[-1].category, BotorchWarning))

    def test_q_probability_of_improvement_batch(self):
        # the event shape is `b x q x t` = 2 x 2 x 1
        for dtype in (torch.float, torch.double):
            samples = torch.zeros(2, 2, 1, device=self.device, dtype=dtype)
            samples[0, 0, 0] = 1.0
            mm = MockModel(MockPosterior(samples=samples))

            # X is a dummy and unused b/c of mocking
            X = torch.zeros(2, 2, 1, device=self.device, dtype=dtype)

            # test batch mode
            sampler = IIDNormalSampler(num_samples=2)
            acqf = qProbabilityOfImprovement(model=mm, best_f=0, sampler=sampler)
            res = acqf(X)
            self.assertEqual(res[0].item(), 1.0)
            self.assertEqual(res[1].item(), 0.5)

            # test batch mode, no resample
            sampler = IIDNormalSampler(num_samples=2, seed=12345)
            acqf = qProbabilityOfImprovement(model=mm, best_f=0, sampler=sampler)
            res = acqf(X)  # 1-dim batch
            self.assertEqual(res[0].item(), 1.0)
            self.assertEqual(res[1].item(), 0.5)
            self.assertEqual(acqf.sampler.base_samples.shape, torch.Size([2, 1, 2, 1]))
            bs = acqf.sampler.base_samples.clone()
            acqf(X)
            self.assertTrue(torch.equal(acqf.sampler.base_samples, bs))
            res = acqf(X.expand(2, -1, 1))  # 2-dim batch
            self.assertEqual(res[0].item(), 1.0)
            self.assertEqual(res[1].item(), 0.5)
            # the base samples should have the batch dim collapsed
            self.assertEqual(acqf.sampler.base_samples.shape, torch.Size([2, 1, 2, 1]))
            bs = acqf.sampler.base_samples.clone()
            acqf(X.expand(2, -1, 1))
            self.assertTrue(torch.equal(acqf.sampler.base_samples, bs))

            # test batch mode, qmc, no resample
            sampler = SobolQMCNormalSampler(num_samples=2)
            acqf = qProbabilityOfImprovement(model=mm, best_f=0, sampler=sampler)
            res = acqf(X)
            self.assertEqual(res[0].item(), 1.0)
            self.assertEqual(res[1].item(), 0.5)
            self.assertEqual(acqf.sampler.base_samples.shape, torch.Size([2, 1, 2, 1]))
            bs = acqf.sampler.base_samples.clone()
            acqf(X)
            self.assertTrue(torch.equal(acqf.sampler.base_samples, bs))

            # test batch mode, qmc, resample
            sampler = SobolQMCNormalSampler(num_samples=2, resample=True)
            acqf = qProbabilityOfImprovement(model=mm, best_f=0, sampler=sampler)
            res = acqf(X)  # 1-dim batch
            self.assertEqual(res[0].item(), 1.0)
            self.assertEqual(res[1].item(), 0.5)
            self.assertEqual(acqf.sampler.base_samples.shape, torch.Size([2, 1, 2, 1]))
            bs = acqf.sampler.base_samples.clone()
            acqf(X)
            self.assertFalse(torch.equal(acqf.sampler.base_samples, bs))
            res = acqf(X.expand(2, -1, 1))  # 2-dim batch
            self.assertEqual(res[0].item(), 1.0)
            self.assertEqual(res[1].item(), 0.5)
            # the base samples should have the batch dim collapsed
            self.assertEqual(acqf.sampler.base_samples.shape, torch.Size([2, 1, 2, 1]))
            bs = acqf.sampler.base_samples.clone()
            acqf(X.expand(2, -1, 1))
            self.assertFalse(torch.equal(acqf.sampler.base_samples, bs))

    # TODO: Test different objectives (incl. constraints)


class TestQSimpleRegret(BotorchTestCase):
    def test_q_simple_regret(self):
        for dtype in (torch.float, torch.double):
            # the event shape is `b x q x t` = 1 x 1 x 1
            samples = torch.zeros(1, 1, 1, device=self.device, dtype=dtype)
            mm = MockModel(MockPosterior(samples=samples))
            # X is `q x d` = 1 x 1. X is a dummy and unused b/c of mocking
            X = torch.zeros(1, 1, device=self.device, dtype=dtype)

            # basic test
            sampler = IIDNormalSampler(num_samples=2)
            acqf = qSimpleRegret(model=mm, sampler=sampler)
            res = acqf(X)
            self.assertEqual(res.item(), 0.0)

            # basic test, no resample
            sampler = IIDNormalSampler(num_samples=2, seed=12345)
            acqf = qSimpleRegret(model=mm, sampler=sampler)
            res = acqf(X)
            self.assertEqual(res.item(), 0.0)
            self.assertEqual(acqf.sampler.base_samples.shape, torch.Size([2, 1, 1, 1]))
            bs = acqf.sampler.base_samples.clone()
            res = acqf(X)
            self.assertTrue(torch.equal(acqf.sampler.base_samples, bs))

            # basic test, qmc, no resample
            sampler = SobolQMCNormalSampler(num_samples=2)
            acqf = qSimpleRegret(model=mm, sampler=sampler)
            res = acqf(X)
            self.assertEqual(res.item(), 0.0)
            self.assertEqual(acqf.sampler.base_samples.shape, torch.Size([2, 1, 1, 1]))
            bs = acqf.sampler.base_samples.clone()
            acqf(X)
            self.assertTrue(torch.equal(acqf.sampler.base_samples, bs))

            # basic test, qmc, resample
            sampler = SobolQMCNormalSampler(num_samples=2, resample=True)
            acqf = qSimpleRegret(model=mm, sampler=sampler)
            res = acqf(X)
            self.assertEqual(res.item(), 0.0)
            self.assertEqual(acqf.sampler.base_samples.shape, torch.Size([2, 1, 1, 1]))
            bs = acqf.sampler.base_samples.clone()
            acqf(X)
            self.assertFalse(torch.equal(acqf.sampler.base_samples, bs))

            # basic test for X_pending and warning
            acqf.set_X_pending()
            self.assertIsNone(acqf.X_pending)
            acqf.set_X_pending(None)
            self.assertIsNone(acqf.X_pending)
            acqf.set_X_pending(X)
            self.assertEqual(acqf.X_pending, X)
            mm._posterior._samples = mm._posterior._samples.expand(1, 2, 1)
            res = acqf(X)
            X2 = torch.zeros(
                1, 1, 1, device=self.device, dtype=dtype, requires_grad=True
            )
            with warnings.catch_warnings(record=True) as ws, settings.debug(True):
                acqf.set_X_pending(X2)
                self.assertEqual(acqf.X_pending, X2)
                self.assertEqual(len(ws), 1)
                self.assertTrue(issubclass(ws[-1].category, BotorchWarning))

    def test_q_simple_regret_batch(self):
        # the event shape is `b x q x t` = 2 x 2 x 1
        for dtype in (torch.float, torch.double):
            samples = torch.zeros(2, 2, 1, device=self.device, dtype=dtype)
            samples[0, 0, 0] = 1.0
            mm = MockModel(MockPosterior(samples=samples))
            # X is a dummy and unused b/c of mocking
            X = torch.zeros(2, 2, 1, device=self.device, dtype=dtype)

            # test batch mode
            sampler = IIDNormalSampler(num_samples=2)
            acqf = qSimpleRegret(model=mm, sampler=sampler)
            res = acqf(X)
            self.assertEqual(res[0].item(), 1.0)
            self.assertEqual(res[1].item(), 0.0)

            # test batch mode, no resample
            sampler = IIDNormalSampler(num_samples=2, seed=12345)
            acqf = qSimpleRegret(model=mm, sampler=sampler)
            res = acqf(X)  # 1-dim batch
            self.assertEqual(res[0].item(), 1.0)
            self.assertEqual(res[1].item(), 0.0)
            self.assertEqual(acqf.sampler.base_samples.shape, torch.Size([2, 1, 2, 1]))
            bs = acqf.sampler.base_samples.clone()
            acqf(X)
            self.assertTrue(torch.equal(acqf.sampler.base_samples, bs))
            res = acqf(X.expand(2, -1, 1))  # 2-dim batch
            self.assertEqual(res[0].item(), 1.0)
            self.assertEqual(res[1].item(), 0.0)
            # the base samples should have the batch dim collapsed
            self.assertEqual(acqf.sampler.base_samples.shape, torch.Size([2, 1, 2, 1]))
            bs = acqf.sampler.base_samples.clone()
            acqf(X.expand(2, -1, 1))
            self.assertTrue(torch.equal(acqf.sampler.base_samples, bs))

            # test batch mode, qmc, no resample
            sampler = SobolQMCNormalSampler(num_samples=2)
            acqf = qSimpleRegret(model=mm, sampler=sampler)
            res = acqf(X)
            self.assertEqual(res[0].item(), 1.0)
            self.assertEqual(res[1].item(), 0.0)
            self.assertEqual(acqf.sampler.base_samples.shape, torch.Size([2, 1, 2, 1]))
            bs = acqf.sampler.base_samples.clone()
            acqf(X)
            self.assertTrue(torch.equal(acqf.sampler.base_samples, bs))

            # test batch mode, qmc, resample
            sampler = SobolQMCNormalSampler(num_samples=2, resample=True)
            acqf = qSimpleRegret(model=mm, sampler=sampler)
            res = acqf(X)  # 1-dim batch
            self.assertEqual(res[0].item(), 1.0)
            self.assertEqual(res[1].item(), 0.0)
            self.assertEqual(acqf.sampler.base_samples.shape, torch.Size([2, 1, 2, 1]))
            bs = acqf.sampler.base_samples.clone()
            acqf(X)
            self.assertFalse(torch.equal(acqf.sampler.base_samples, bs))
            res = acqf(X.expand(2, -1, 1))  # 2-dim batch
            self.assertEqual(res[0].item(), 1.0)
            self.assertEqual(res[1].item(), 0.0)
            # the base samples should have the batch dim collapsed
            self.assertEqual(acqf.sampler.base_samples.shape, torch.Size([2, 1, 2, 1]))
            bs = acqf.sampler.base_samples.clone()
            acqf(X.expand(2, -1, 1))
            self.assertFalse(torch.equal(acqf.sampler.base_samples, bs))

    # TODO: Test different objectives (incl. constraints)


class TestQUpperConfidenceBound(BotorchTestCase):
    def test_q_upper_confidence_bound(self):
        for dtype in (torch.float, torch.double):
            # the event shape is `b x q x t` = 1 x 1 x 1
            samples = torch.zeros(1, 1, 1, device=self.device, dtype=dtype)
            mm = MockModel(MockPosterior(samples=samples))
            # X is `q x d` = 1 x 1. X is a dummy and unused b/c of mocking
            X = torch.zeros(1, 1, device=self.device, dtype=dtype)

            # basic test
            sampler = IIDNormalSampler(num_samples=2)
            acqf = qUpperConfidenceBound(model=mm, beta=0.5, sampler=sampler)
            res = acqf(X)
            self.assertEqual(res.item(), 0.0)

            # basic test, no resample
            sampler = IIDNormalSampler(num_samples=2, seed=12345)
            acqf = qUpperConfidenceBound(model=mm, beta=0.5, sampler=sampler)
            res = acqf(X)
            self.assertEqual(res.item(), 0.0)
            self.assertEqual(acqf.sampler.base_samples.shape, torch.Size([2, 1, 1, 1]))
            bs = acqf.sampler.base_samples.clone()
            res = acqf(X)
            self.assertTrue(torch.equal(acqf.sampler.base_samples, bs))

            # basic test, qmc, no resample
            sampler = SobolQMCNormalSampler(num_samples=2)
            acqf = qUpperConfidenceBound(model=mm, beta=0.5, sampler=sampler)
            res = acqf(X)
            self.assertEqual(res.item(), 0.0)
            self.assertEqual(acqf.sampler.base_samples.shape, torch.Size([2, 1, 1, 1]))
            bs = acqf.sampler.base_samples.clone()
            acqf(X)
            self.assertTrue(torch.equal(acqf.sampler.base_samples, bs))

            # basic test, qmc, resample
            sampler = SobolQMCNormalSampler(num_samples=2, resample=True)
            acqf = qUpperConfidenceBound(model=mm, beta=0.5, sampler=sampler)
            res = acqf(X)
            self.assertEqual(res.item(), 0.0)
            self.assertEqual(acqf.sampler.base_samples.shape, torch.Size([2, 1, 1, 1]))
            bs = acqf.sampler.base_samples.clone()
            acqf(X)
            self.assertFalse(torch.equal(acqf.sampler.base_samples, bs))

            # basic test for X_pending and warning
            acqf.set_X_pending()
            self.assertIsNone(acqf.X_pending)
            acqf.set_X_pending(None)
            self.assertIsNone(acqf.X_pending)
            acqf.set_X_pending(X)
            self.assertEqual(acqf.X_pending, X)
            mm._posterior._samples = mm._posterior._samples.expand(1, 2, 1)
            res = acqf(X)
            X2 = torch.zeros(
                1, 1, 1, device=self.device, dtype=dtype, requires_grad=True
            )
            with warnings.catch_warnings(record=True) as ws, settings.debug(True):
                acqf.set_X_pending(X2)
                self.assertEqual(acqf.X_pending, X2)
                self.assertEqual(len(ws), 1)
                self.assertTrue(issubclass(ws[-1].category, BotorchWarning))

    def test_q_upper_confidence_bound_batch(self):
        # TODO: T41739913 Implement tests for all MCAcquisitionFunctions
        for dtype in (torch.float, torch.double):
            samples = torch.zeros(2, 2, 1, device=self.device, dtype=dtype)
            samples[0, 0, 0] = 1.0
            mm = MockModel(MockPosterior(samples=samples))
            # X is a dummy and unused b/c of mocking
            X = torch.zeros(2, 2, 1, device=self.device, dtype=dtype)

            # test batch mode
            sampler = IIDNormalSampler(num_samples=2)
            acqf = qUpperConfidenceBound(model=mm, beta=0.5, sampler=sampler)
            res = acqf(X)
            self.assertEqual(res[0].item(), 1.0)
            self.assertEqual(res[1].item(), 0.0)

            # test batch mode, no resample
            sampler = IIDNormalSampler(num_samples=2, seed=12345)
            acqf = qUpperConfidenceBound(model=mm, beta=0.5, sampler=sampler)
            res = acqf(X)  # 1-dim batch
            self.assertEqual(res[0].item(), 1.0)
            self.assertEqual(res[1].item(), 0.0)
            self.assertEqual(acqf.sampler.base_samples.shape, torch.Size([2, 1, 2, 1]))
            bs = acqf.sampler.base_samples.clone()
            acqf(X)
            self.assertTrue(torch.equal(acqf.sampler.base_samples, bs))
            res = acqf(X.expand(2, -1, 1))  # 2-dim batch
            self.assertEqual(res[0].item(), 1.0)
            self.assertEqual(res[1].item(), 0.0)
            # the base samples should have the batch dim collapsed
            self.assertEqual(acqf.sampler.base_samples.shape, torch.Size([2, 1, 2, 1]))
            bs = acqf.sampler.base_samples.clone()
            acqf(X.expand(2, -1, 1))
            self.assertTrue(torch.equal(acqf.sampler.base_samples, bs))

            # test batch mode, qmc, no resample
            sampler = SobolQMCNormalSampler(num_samples=2)
            acqf = qUpperConfidenceBound(model=mm, beta=0.5, sampler=sampler)
            res = acqf(X)
            self.assertEqual(res[0].item(), 1.0)
            self.assertEqual(res[1].item(), 0.0)
            self.assertEqual(acqf.sampler.base_samples.shape, torch.Size([2, 1, 2, 1]))
            bs = acqf.sampler.base_samples.clone()
            acqf(X)
            self.assertTrue(torch.equal(acqf.sampler.base_samples, bs))

            # test batch mode, qmc, resample
            sampler = SobolQMCNormalSampler(num_samples=2, resample=True)
            acqf = qUpperConfidenceBound(model=mm, beta=0.5, sampler=sampler)
            res = acqf(X)  # 1-dim batch
            self.assertEqual(res[0].item(), 1.0)
            self.assertEqual(res[1].item(), 0.0)
            self.assertEqual(acqf.sampler.base_samples.shape, torch.Size([2, 1, 2, 1]))
            bs = acqf.sampler.base_samples.clone()
            acqf(X)
            self.assertFalse(torch.equal(acqf.sampler.base_samples, bs))
            res = acqf(X.expand(2, -1, 1))  # 2-dim batch
            self.assertEqual(res[0].item(), 1.0)
            self.assertEqual(res[1].item(), 0.0)
            # the base samples should have the batch dim collapsed
            self.assertEqual(acqf.sampler.base_samples.shape, torch.Size([2, 1, 2, 1]))
            bs = acqf.sampler.base_samples.clone()
            acqf(X.expand(2, -1, 1))
            self.assertFalse(torch.equal(acqf.sampler.base_samples, bs))

            # basic test for X_pending and warning
            acqf.set_X_pending()
            self.assertIsNone(acqf.X_pending)
            acqf.set_X_pending(None)
            self.assertIsNone(acqf.X_pending)
            acqf.set_X_pending(X)
            self.assertTrue(torch.equal(acqf.X_pending, X))
            mm._posterior._samples = torch.zeros(
                2, 4, 1, device=self.device, dtype=dtype
            )
            res = acqf(X)
            X2 = torch.zeros(
                1, 1, 1, device=self.device, dtype=dtype, requires_grad=True
            )
            with warnings.catch_warnings(record=True) as ws, settings.debug(True):
                acqf.set_X_pending(X2)
                self.assertEqual(acqf.X_pending, X2)
                self.assertEqual(len(ws), 1)
                self.assertTrue(issubclass(ws[-1].category, BotorchWarning))

    # TODO: Test different objectives (incl. constraints)<|MERGE_RESOLUTION|>--- conflicted
+++ resolved
@@ -109,14 +109,6 @@
                 self.assertEqual(len(ws), 1)
                 self.assertTrue(issubclass(ws[-1].category, BotorchWarning))
 
-<<<<<<< HEAD
-        # test bad objective type
-        obj = ScalarizedObjective(weights=torch.rand(2, **tkwargs))
-        with self.assertRaises(UnsupportedError):
-            qExpectedImprovement(model=mm, best_f=0, sampler=sampler, objective=obj)
-
-=======
->>>>>>> 0ae7d051
     def test_q_expected_improvement_batch(self):
         for dtype in (torch.float, torch.double):
             # the event shape is `b x q x t` = 2 x 2 x 1
